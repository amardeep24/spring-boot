--- conflicted
+++ resolved
@@ -42,18 +42,18 @@
 					</snapshots>
 				</repository>
 				<repository>
-<<<<<<< HEAD
 					<id>rabbit-milestones</id>
 					<name>Rabbit Milestones</name>
 					<url>https://dl.bintray.com/rabbitmq/maven-milestones</url>
 					<snapshots>
 						<enabled>false</enabled>
-=======
+					</snapshots>
+				</repository>
+				<repository>
 					<id>neo4j-snapshots</id>
 					<url>http://m2.neo4j.org/content/repositories/snapshots</url>
 					<snapshots>
 						<enabled>true</enabled>
->>>>>>> af4ca7cf
 					</snapshots>
 				</repository>
 			</repositories>
